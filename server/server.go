package server

import (
	"errors"
	"fmt"
	"os"
	"sync"

	"github.com/ethereum/go-ethereum/log"
	"github.com/ethereum/go-ethereum/rpc"

	"github.com/starfishlabs/oasis-evm-web3-gateway/conf"
	"github.com/starfishlabs/oasis-evm-web3-gateway/storage"
)

type Server struct {
	Config *conf.Config
	Web3   *Web3Gateway
	Db     storage.Storage
}

func (s *Server) Start() error {
	return s.Web3.Start()
}

func (s *Server) Wait() {
	s.Web3.Wait()
}

func (s *Server) Close() error {
	return s.Web3.Close()
}

// Web3Gateway is a container on which services can be registered.
type Web3Gateway struct {
	config *conf.GatewayConfig
	log    log.Logger

	stop          chan struct{} // Channel to wait for termination notifications
	startStopLock sync.Mutex    // Start/Stop are protected by an additional lock
	state         int           // Tracks state of node lifecycle

	lock    sync.Mutex
	rpcAPIs []rpc.API   // List of APIs currently provided by the node
	http    *httpServer //
	ws      *httpServer //
}

const (
	initializingState = iota
	runningState
	closedState
)

var (
	ErrServerStopped = errors.New("web3 gateway server not started")
	ErrServerRunning = errors.New("web3 gateway server already running")
)

func timeoutsFromCfg(cfg *conf.HttpTimeouts) rpc.HTTPTimeouts {
	timeouts := rpc.DefaultHTTPTimeouts
	if cfg != nil {
		if cfg.Idle != nil {
			timeouts.IdleTimeout = *cfg.Idle
		}
		if cfg.Read != nil {
			timeouts.ReadTimeout = *cfg.Read
		}
		if cfg.Write != nil {
			timeouts.WriteTimeout = *cfg.Write
		}
	}
	return timeouts
}

// New creates a new web3 gateway.
func New(conf *conf.GatewayConfig) (*Web3Gateway, error) {
	if conf == nil {
		return nil, fmt.Errorf("missing gateway config")
	}

	logger := log.New()
	log.Root().SetHandler(log.LvlFilterHandler(log.LvlInfo, log.StreamHandler(os.Stdout, log.LogfmtFormat())))

	server := &Web3Gateway{
		config: conf,
<<<<<<< HEAD
		// inprocHandler: rpc.NewServer(),
		log:  conf.Logger,
		stop: make(chan struct{}),
=======
		log:    logger,
		stop:   make(chan struct{}),
>>>>>>> e8fb482c
	}

	// Check HTTP/WS prefixes are valid.
	if err := validatePrefix("HTTP", conf.Http.PathPrefix); err != nil {
		return nil, err
	}
	if err := validatePrefix("WebSocket", conf.WS.PathPrefix); err != nil {
		return nil, err
	}

	// Configure RPC servers.
	if conf.Http != nil {
		server.http = newHTTPServer(server.log, timeoutsFromCfg(conf.Http.Timeouts))
	}
	if conf.WS != nil {
		server.ws = newHTTPServer(server.log, timeoutsFromCfg(conf.WS.Timeouts))
	}

	return server, nil
}

// Start Web3Gateway can only be started once.
func (srv *Web3Gateway) Start() error {
	srv.startStopLock.Lock()
	defer srv.startStopLock.Unlock()

	srv.lock.Lock()
	switch srv.state {
	case runningState:
		srv.lock.Unlock()
		return ErrServerRunning
	case closedState:
		srv.lock.Unlock()
		return ErrServerStopped
	}
	srv.state = runningState
	// start RPC endpoints
	err := srv.startRPC()
	if err != nil {
		srv.stopRPC()
	}
	srv.lock.Unlock()

	// Check if RPC endpoint startup failed.
	if err != nil {
		srv.doClose(nil)
		return err
	}
	return err
}

// Close stops the Web3Gateway Server and releases resources acquired in
// Web3Gateway Server constructor New.
func (srv *Web3Gateway) Close() error {
	srv.startStopLock.Lock()
	defer srv.startStopLock.Unlock()

	srv.lock.Lock()
	state := srv.state
	srv.lock.Unlock()
	switch state {
	case initializingState:
		// The server was never started.
		return srv.doClose(nil)
	case runningState:
		// The server was started, release resources acquired by Start().
		var errs []error
		return srv.doClose(errs)
	case closedState:
		return ErrServerStopped
	default:
		panic(fmt.Sprintf("server is in unknown state %d", state))
	}
}

// doClose releases resources acquired by New(), collecting errors.
func (srv *Web3Gateway) doClose(errs []error) error {
	// Unblock n.Wait.
	close(srv.stop)

	// Report any errors that might have occurred.
	switch len(errs) {
	case 0:
		return nil
	case 1:
		return errs[0]
	default:
		return fmt.Errorf("%v", errs)
	}
}

// startRPC is a helper method to configure all the various RPC endpoints during server startup.
func (srv *Web3Gateway) startRPC() error {
	// Configure HTTP.
	if srv.config.Http != nil {
		config := httpConfig{
			Modules:            []string{"net", "web3", "eth"},
			CorsAllowedOrigins: srv.config.Http.Cors,
			Vhosts:             srv.config.Http.VirtualHosts,
			prefix:             srv.config.Http.PathPrefix,
		}
		if err := srv.http.setListenAddr(srv.config.Http.Host, srv.config.Http.Port); err != nil {
			return err
		}
		if err := srv.http.enableRPC(srv.rpcAPIs, config); err != nil {
			return err
		}
	}

	// Configure WebSocket.
	if srv.config.WS != nil {
		config := wsConfig{
			Modules: []string{"net", "web3", "eth"},
			Origins: srv.config.WS.Origins,
			prefix:  srv.config.WS.PathPrefix,
		}
		if err := srv.ws.setListenAddr(srv.config.WS.Host, srv.config.WS.Port); err != nil {
			return err
		}
		if err := srv.ws.enableWS(srv.rpcAPIs, config); err != nil {
			return err
		}
	}

	if err := srv.http.start(); err != nil {
		return err
	}
	return srv.ws.start()
}

func (srv *Web3Gateway) stopRPC() {
	srv.http.stop()
	srv.ws.stop()
}

// Wait blocks until the server is closed.
func (srv *Web3Gateway) Wait() {
	<-srv.stop
}

// RegisterAPIs registers the APIs a service provides on the server.
func (srv *Web3Gateway) RegisterAPIs(apis []rpc.API) {
	srv.lock.Lock()
	defer srv.lock.Unlock()

	if srv.state != initializingState {
		panic("can't register APIs on running/stopped server")
	}
	srv.rpcAPIs = append(srv.rpcAPIs, apis...)
}<|MERGE_RESOLUTION|>--- conflicted
+++ resolved
@@ -84,14 +84,8 @@
 
 	server := &Web3Gateway{
 		config: conf,
-<<<<<<< HEAD
-		// inprocHandler: rpc.NewServer(),
-		log:  conf.Logger,
-		stop: make(chan struct{}),
-=======
 		log:    logger,
 		stop:   make(chan struct{}),
->>>>>>> e8fb482c
 	}
 
 	// Check HTTP/WS prefixes are valid.
